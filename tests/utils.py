--- conflicted
+++ resolved
@@ -1,80 +1,75 @@
-import numpy as np
-import tensorflow as tf
-from tensorflow.keras.models import Sequential
-from tensorflow.keras.layers import Input, Conv2D, Dense, Flatten
-from tensorflow.keras.utils import to_categorical
-
-
-def almost_equal(arr1, arr2, epsilon=1e-6):
-    """Ensure two array are almost equal at an epsilon"""
-    return np.sum(np.abs(arr1 - arr2)) < epsilon
-
-
-def assert_tensor_equal(tensor1, tensor2):
-    return tf.debugging.assert_equal(tensor1, tensor2)
-
-
-def generate_data(x_shape=(32, 32, 3), num_labels=10, samples=100):
-    x = np.random.rand(samples, *x_shape).astype(np.float32)
-    y = to_categorical(np.random.randint(0, num_labels, samples), num_labels)
-
-    return x, y
-
-
-def generate_model(input_shape=(32, 32, 3), output_shape=10):
-    model = Sequential()
-    model.add(Input(shape=input_shape))
-    model.add(Conv2D(4, kernel_size=(2, 2),
-                     activation='relu'))
-    model.add(Flatten())
-    model.add(Dense(20))
-    model.add(Dense(output_shape))
-    model.compile(loss='categorical_crossentropy', optimizer='sgd')
-
-    return model
-
-
-def jacobian_ground_truth(input_vector, kernel_matrix, target):
-    """Symbolically calculates the jacobian for the small 2 layer network in the tests"""
-    # input_vector = [A0, A1, A2]
-    # kernel_matrix = [W03, W04, W13, W14, W23, W24, W35, W45]
-    # target = y
-    j1 = 2. * tf.square(input_vector[0] * kernel_matrix[0] + input_vector[1] * kernel_matrix[2] +
-                        input_vector[2] * kernel_matrix[4]) * kernel_matrix[6] + \
-         2. * (input_vector[0] * kernel_matrix[0] + input_vector[1] * kernel_matrix[2] +
-               input_vector[2] * kernel_matrix[4]) * (
-                     input_vector[0] * kernel_matrix[1] + input_vector[1] * kernel_matrix[3] +
-                     input_vector[2] * kernel_matrix[5]) * kernel_matrix[7] - \
-         2. * (input_vector[0] * kernel_matrix[0] + input_vector[1] * kernel_matrix[2] +
-               input_vector[2] * kernel_matrix[4]) * target
-    j2 = 2. * tf.square(input_vector[0] * kernel_matrix[1] + input_vector[1] * kernel_matrix[3] +
-                        input_vector[2] * kernel_matrix[5]) * kernel_matrix[7] + \
-         2. * (input_vector[0] * kernel_matrix[0] + input_vector[1] * kernel_matrix[2] +
-               input_vector[2] * kernel_matrix[4]) * kernel_matrix[6] * \
-         (input_vector[0] * kernel_matrix[1] + input_vector[1] * kernel_matrix[3] + input_vector[2] * kernel_matrix[
-             5]) - \
-         2. * (input_vector[0] * kernel_matrix[1] + input_vector[1] * kernel_matrix[3] +
-               input_vector[2] * kernel_matrix[5]) * target
-
-    return tf.convert_to_tensor([j1, j2], dtype=tf.float32)
-
-
-def hessian_ground_truth(input_vector, kernel_matrix):
-    """Symbolically calculates the hessian for the small 2 layer network in the tests"""
-    # input_vector = [A0, A1, A2]
-    # kernel_matrix = [W03, W04, W13, W14, W23, W24, W35, W45]
-    h1 = 2. * tf.square(input_vector[0] * kernel_matrix[0] + input_vector[1] * kernel_matrix[2] +
-                        input_vector[2] * kernel_matrix[4])
-    h23 = 2. * (input_vector[0] * kernel_matrix[0] + input_vector[1] * kernel_matrix[2] +
-                input_vector[2] * kernel_matrix[4]) * (input_vector[0] * kernel_matrix[1] +
-                                                       input_vector[1] * kernel_matrix[3] +
-                                                       input_vector[2] * kernel_matrix[5])
-    h4 = 2. * tf.square(input_vector[0] * kernel_matrix[1] + input_vector[1] * kernel_matrix[3] +
-                        input_vector[2] * kernel_matrix[5])
-
-<<<<<<< HEAD
-    return tf.convert_to_tensor([[h1, h23], [h23, h4]], dtype=tf.float32)
-=======
-    return tf.convert_to_tensor([[h1, h23], [h23, h4]], dtype=tf.float32)
-
->>>>>>> 1f38c11e
+import numpy as np
+import tensorflow as tf
+from tensorflow.keras.models import Sequential
+from tensorflow.keras.layers import Input, Conv2D, Dense, Flatten
+from tensorflow.keras.utils import to_categorical
+
+
+def almost_equal(arr1, arr2, epsilon=1e-6):
+    """Ensure two array are almost equal at an epsilon"""
+    return np.sum(np.abs(arr1 - arr2)) < epsilon
+
+
+def assert_tensor_equal(tensor1, tensor2):
+    return tf.debugging.assert_equal(tensor1, tensor2)
+
+
+def generate_data(x_shape=(32, 32, 3), num_labels=10, samples=100):
+    x = np.random.rand(samples, *x_shape).astype(np.float32)
+    y = to_categorical(np.random.randint(0, num_labels, samples), num_labels)
+
+    return x, y
+
+
+def generate_model(input_shape=(32, 32, 3), output_shape=10):
+    model = Sequential()
+    model.add(Input(shape=input_shape))
+    model.add(Conv2D(4, kernel_size=(2, 2),
+                     activation='relu'))
+    model.add(Flatten())
+    model.add(Dense(20))
+    model.add(Dense(output_shape))
+    model.compile(loss='categorical_crossentropy', optimizer='sgd')
+
+    return model
+
+
+def jacobian_ground_truth(input_vector, kernel_matrix, target):
+    """Symbolically calculates the jacobian for the small 2 layer network in the tests"""
+    # input_vector = [A0, A1, A2]
+    # kernel_matrix = [W03, W04, W13, W14, W23, W24, W35, W45]
+    # target = y
+    j1 = 2. * tf.square(input_vector[0] * kernel_matrix[0] + input_vector[1] * kernel_matrix[2] +
+                        input_vector[2] * kernel_matrix[4]) * kernel_matrix[6] + \
+         2. * (input_vector[0] * kernel_matrix[0] + input_vector[1] * kernel_matrix[2] +
+               input_vector[2] * kernel_matrix[4]) * (
+                     input_vector[0] * kernel_matrix[1] + input_vector[1] * kernel_matrix[3] +
+                     input_vector[2] * kernel_matrix[5]) * kernel_matrix[7] - \
+         2. * (input_vector[0] * kernel_matrix[0] + input_vector[1] * kernel_matrix[2] +
+               input_vector[2] * kernel_matrix[4]) * target
+    j2 = 2. * tf.square(input_vector[0] * kernel_matrix[1] + input_vector[1] * kernel_matrix[3] +
+                        input_vector[2] * kernel_matrix[5]) * kernel_matrix[7] + \
+         2. * (input_vector[0] * kernel_matrix[0] + input_vector[1] * kernel_matrix[2] +
+               input_vector[2] * kernel_matrix[4]) * kernel_matrix[6] * \
+         (input_vector[0] * kernel_matrix[1] + input_vector[1] * kernel_matrix[3] + input_vector[2] * kernel_matrix[
+             5]) - \
+         2. * (input_vector[0] * kernel_matrix[1] + input_vector[1] * kernel_matrix[3] +
+               input_vector[2] * kernel_matrix[5]) * target
+
+    return tf.convert_to_tensor([j1, j2], dtype=tf.float32)
+
+
+def hessian_ground_truth(input_vector, kernel_matrix):
+    """Symbolically calculates the hessian for the small 2 layer network in the tests"""
+    # input_vector = [A0, A1, A2]
+    # kernel_matrix = [W03, W04, W13, W14, W23, W24, W35, W45]
+    h1 = 2. * tf.square(input_vector[0] * kernel_matrix[0] + input_vector[1] * kernel_matrix[2] +
+                        input_vector[2] * kernel_matrix[4])
+    h23 = 2. * (input_vector[0] * kernel_matrix[0] + input_vector[1] * kernel_matrix[2] +
+                input_vector[2] * kernel_matrix[4]) * (input_vector[0] * kernel_matrix[1] +
+                                                       input_vector[1] * kernel_matrix[3] +
+                                                       input_vector[2] * kernel_matrix[5])
+    h4 = 2. * tf.square(input_vector[0] * kernel_matrix[1] + input_vector[1] * kernel_matrix[3] +
+                        input_vector[2] * kernel_matrix[5])
+    
+    return tf.convert_to_tensor([[h1, h23], [h23, h4]], dtype=tf.float32)