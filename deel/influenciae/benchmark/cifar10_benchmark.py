--- conflicted
+++ resolved
@@ -30,12 +30,7 @@
 ssl._create_default_https_context = ssl._create_unverified_context # pylint: disable=W0212
 
 
-<<<<<<< HEAD
-
-class EfficientNetCIFAR(Sequential):
-=======
 class ConvNetCIFAR(Sequential):
->>>>>>> e930a937
     """
     A class with some convolutional neural network implementations on which to benchmark the
     different influence calculation techniques. The feature extractor will either be a
@@ -127,10 +122,6 @@
         # first order
         self.schedule = [(10, 0.5), (20, 0.5), (30, 0.5), (40, 0.5), (50, 0.5)]
         self.learning_rate = 1E-3
-
-        # tracin
-        #self.learning_rate = 1E-1
-        #self.schedule = [(15, 0.1), (90, 0.1), (180, 0.1), (240, 0.1)]
 
     def train(
             self,
