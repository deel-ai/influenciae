"""
Custom wrappers for tensorflow model
"""

import tensorflow as tf
from tensorflow.keras.losses import Reduction # pylint: disable=E0611

from .tf_operations import find_layer, assert_batched_dataset
from ..types import Callable, Optional, Union


class InfluenceModel:
    """
    Tensorflow model wrapper for Influence functions.

    Parameters
    ----------
    model
        Model used for computing influence score.
    target_layer
        Layer to target for influence calculation (e.g. before logits). Can be an int (layer
        index) or a string (layer_name). It is recommended to use the layer before logits.
        Defaults to the last layer with weights.
    loss_function
        Loss function to calculate influence (e.g. keras CategoricalCrossentropy). Make sure not to
        apply any reduction (Reduction.NONE), and specify correctly if the output is `from_logits`
        for example.
    """

    def __init__(self,
                 model: tf.keras.Model,
                 target_layer: Optional[Union[str, int]] = None,
                 loss_function: Callable = tf.keras.losses.CategoricalCrossentropy(
                     from_logits=False, reduction=Reduction.NONE)):

        if hasattr(loss_function, 'reduction') and loss_function.reduction is not Reduction.NONE:
            raise ValueError('The loss function must not have reduction.')

        if target_layer is None:
            target_layer = self._find_last_weight_layer(model)
        self.target_layer = target_layer

        self.model = model
        self.weights_layer = find_layer(model, target_layer)
        self.weights = self.weights_layer.weights[0]
        self.loss_function = loss_function

    def __call__(self, x: tf.Tensor) -> tf.Tensor:
        """
        Forward of the original model

        Parameters
        ----------
        x
            Inputs on which to make the inference.

        Returns
        -------
        y
            Outputs of the original model.
        """
        return self.model(x)

    @property
    def layers(self):
        """
<<<<<<< HEAD
        Access the layers of the original model
=======
        Access the layers of the original model.
>>>>>>> 1f38c11e

        Returns
        -------
        layers
            The layers of the original model
        """
        return self.model.layers

    def batch_loss(self, dataset: tf.data.Dataset) -> tf.Tensor:
        """
        Computes the model's loss on the whole batched dataset.

        Parameters
        ----------
        dataset
            Batched dataset on which to compute the loss.

        Returns
        -------
        loss_values
            Loss values for each of the points in the dataset.
        """
        assert_batched_dataset(dataset)

        loss_values = tf.concat([
            InfluenceModel._loss(self.model, self.loss_function, batch_x, batch_y)
            for batch_x, batch_y in dataset
        ], axis=0)

        return loss_values

    def batch_jacobian(self, dataset) -> tf.Tensor:
        """
        Computes the jacobian of the loss wrt the weights of the target_layer on the whole
        batched dataset.

        Parameters
        ----------
        dataset
            Batched dataset on which to compute the jacobian.

        Returns
        -------
        jacobians
            Matrix of the first-order partial derivative of the loss function wrt the
            target_layer weights.
        """
        assert_batched_dataset(dataset)

        jacobians = tf.concat([
            InfluenceModel._jacobian(self.model, self.weights, self.loss_function,
                                     batch_x, batch_y)
            for batch_x, batch_y in dataset
        ], axis=0)

        return jacobians

    def batch_gradient(self, dataset) -> tf.Tensor:
        """
        Computes the gradient of the loss wrt the weights of the target_layer on the whole
        batched dataset.

        Parameters
        ----------
        dataset
            Batched dataset on which to compute the gradient.

        Returns
        -------
        gradients
            Gradient values of the loss function wrt the target_layer's weights.
        """
        assert_batched_dataset(dataset)

        gradients = tf.concat([
            InfluenceModel._gradient(self.model, self.weights, self.loss_function,
                                     batch_x, batch_y)
            for batch_x, batch_y in dataset
        ], axis=0)

        return gradients

    @staticmethod
    def _find_last_weight_layer(model: tf.keras.Model) -> int:
        """
        Find and return the id of the last layer before the logits with weights.

        Parameters
        ----------
        model
            Model used for computing influence score.

        Returns
        -------
        layer_id
            Id (e.g -2, -3...)of the layer found.
        """
        for layer_id in range(2, len(model.layers)):
            layer = model.layers[-layer_id]
            if hasattr(layer, 'weights') and layer.weights:
                return -layer_id
        raise ValueError('No layers with weights found for the model.')

    @staticmethod
    @tf.function
    def _loss(model: tf.keras.Model, loss_function: Callable,
              x: tf.Tensor, y: tf.Tensor) -> tf.Tensor:
        """
        Computes the model's loss for a batch of samples.

        Parameters
        ----------
        model
            Model used for computing influence score.
        loss_function
            Reduction-less loss function to calculate influence (e.g. cross-entropy).
        x
            Batch of inputs on which to compute the loss.
        y
            Batch of target used to compute the loss.

        Returns
        -------
        loss_values
            Loss values for each inputs.
        """
        return loss_function(y, model(x))

    @staticmethod
    @tf.function
    def _jacobian(model: tf.keras.Model, weights: tf.Tensor, loss_function: Callable,
                  x: tf.Tensor, y: tf.Tensor) -> tf.Tensor:
        """
        Computes the model's jacobian for a batch of samples.

        Parameters
        ----------
        model
            Model used for computing influence score.
        loss_function
            Reduction-less loss function to calculate influence (e.g. cross-entropy).
        x
            Batch of inputs on which to compute the jacobian.
        y
            Batch of target used to compute the jacobian.

        Returns
        -------
        jacobian
            Jacobian matrix for the set of inputs.
        """
        with tf.GradientTape() as tape:
            tape.watch(weights)
            y_pred = loss_function(y, model(x))

        jacobian = tape.jacobian(y_pred, weights)
        jacobian = tf.reshape(jacobian, (len(jacobian), -1))

        return jacobian

    @staticmethod
    @tf.function
    def _gradient(model: tf.keras.Model, weights: tf.Variable, loss_function: Callable,
                  x: tf.Tensor, y: tf.Tensor) -> tf.Tensor:
        """
        Computes the model gradients for a batch of sample.

        Parameters
        ----------
        model
            Model used for computing influence score.
        loss_function
            Reduction-less loss function to calculate influence (e.g. cross-entropy).
        x
            Batch of inputs on which to compute the gradient.
        y
            Batch of target used to compute the gradient.

        Returns
        -------
        gradient
            Gradient vector for the set of inputs.
        """
        with tf.GradientTape() as tape:
            tape.watch(weights)
            y_pred = loss_function(y, model(x))

        gradients = tape.gradient(y_pred, weights)
        gradients = tf.reshape(gradients, (len(gradients), -1))

        return gradients
<|MERGE_RESOLUTION|>--- conflicted
+++ resolved
@@ -1,262 +1,258 @@
-"""
-Custom wrappers for tensorflow model
-"""
-
-import tensorflow as tf
-from tensorflow.keras.losses import Reduction # pylint: disable=E0611
-
-from .tf_operations import find_layer, assert_batched_dataset
-from ..types import Callable, Optional, Union
-
-
-class InfluenceModel:
-    """
-    Tensorflow model wrapper for Influence functions.
-
-    Parameters
-    ----------
-    model
-        Model used for computing influence score.
-    target_layer
-        Layer to target for influence calculation (e.g. before logits). Can be an int (layer
-        index) or a string (layer_name). It is recommended to use the layer before logits.
-        Defaults to the last layer with weights.
-    loss_function
-        Loss function to calculate influence (e.g. keras CategoricalCrossentropy). Make sure not to
-        apply any reduction (Reduction.NONE), and specify correctly if the output is `from_logits`
-        for example.
-    """
-
-    def __init__(self,
-                 model: tf.keras.Model,
-                 target_layer: Optional[Union[str, int]] = None,
-                 loss_function: Callable = tf.keras.losses.CategoricalCrossentropy(
-                     from_logits=False, reduction=Reduction.NONE)):
-
-        if hasattr(loss_function, 'reduction') and loss_function.reduction is not Reduction.NONE:
-            raise ValueError('The loss function must not have reduction.')
-
-        if target_layer is None:
-            target_layer = self._find_last_weight_layer(model)
-        self.target_layer = target_layer
-
-        self.model = model
-        self.weights_layer = find_layer(model, target_layer)
-        self.weights = self.weights_layer.weights[0]
-        self.loss_function = loss_function
-
-    def __call__(self, x: tf.Tensor) -> tf.Tensor:
-        """
-        Forward of the original model
-
-        Parameters
-        ----------
-        x
-            Inputs on which to make the inference.
-
-        Returns
-        -------
-        y
-            Outputs of the original model.
-        """
-        return self.model(x)
-
-    @property
-    def layers(self):
-        """
-<<<<<<< HEAD
-        Access the layers of the original model
-=======
-        Access the layers of the original model.
->>>>>>> 1f38c11e
-
-        Returns
-        -------
-        layers
-            The layers of the original model
-        """
-        return self.model.layers
-
-    def batch_loss(self, dataset: tf.data.Dataset) -> tf.Tensor:
-        """
-        Computes the model's loss on the whole batched dataset.
-
-        Parameters
-        ----------
-        dataset
-            Batched dataset on which to compute the loss.
-
-        Returns
-        -------
-        loss_values
-            Loss values for each of the points in the dataset.
-        """
-        assert_batched_dataset(dataset)
-
-        loss_values = tf.concat([
-            InfluenceModel._loss(self.model, self.loss_function, batch_x, batch_y)
-            for batch_x, batch_y in dataset
-        ], axis=0)
-
-        return loss_values
-
-    def batch_jacobian(self, dataset) -> tf.Tensor:
-        """
-        Computes the jacobian of the loss wrt the weights of the target_layer on the whole
-        batched dataset.
-
-        Parameters
-        ----------
-        dataset
-            Batched dataset on which to compute the jacobian.
-
-        Returns
-        -------
-        jacobians
-            Matrix of the first-order partial derivative of the loss function wrt the
-            target_layer weights.
-        """
-        assert_batched_dataset(dataset)
-
-        jacobians = tf.concat([
-            InfluenceModel._jacobian(self.model, self.weights, self.loss_function,
-                                     batch_x, batch_y)
-            for batch_x, batch_y in dataset
-        ], axis=0)
-
-        return jacobians
-
-    def batch_gradient(self, dataset) -> tf.Tensor:
-        """
-        Computes the gradient of the loss wrt the weights of the target_layer on the whole
-        batched dataset.
-
-        Parameters
-        ----------
-        dataset
-            Batched dataset on which to compute the gradient.
-
-        Returns
-        -------
-        gradients
-            Gradient values of the loss function wrt the target_layer's weights.
-        """
-        assert_batched_dataset(dataset)
-
-        gradients = tf.concat([
-            InfluenceModel._gradient(self.model, self.weights, self.loss_function,
-                                     batch_x, batch_y)
-            for batch_x, batch_y in dataset
-        ], axis=0)
-
-        return gradients
-
-    @staticmethod
-    def _find_last_weight_layer(model: tf.keras.Model) -> int:
-        """
-        Find and return the id of the last layer before the logits with weights.
-
-        Parameters
-        ----------
-        model
-            Model used for computing influence score.
-
-        Returns
-        -------
-        layer_id
-            Id (e.g -2, -3...)of the layer found.
-        """
-        for layer_id in range(2, len(model.layers)):
-            layer = model.layers[-layer_id]
-            if hasattr(layer, 'weights') and layer.weights:
-                return -layer_id
-        raise ValueError('No layers with weights found for the model.')
-
-    @staticmethod
-    @tf.function
-    def _loss(model: tf.keras.Model, loss_function: Callable,
-              x: tf.Tensor, y: tf.Tensor) -> tf.Tensor:
-        """
-        Computes the model's loss for a batch of samples.
-
-        Parameters
-        ----------
-        model
-            Model used for computing influence score.
-        loss_function
-            Reduction-less loss function to calculate influence (e.g. cross-entropy).
-        x
-            Batch of inputs on which to compute the loss.
-        y
-            Batch of target used to compute the loss.
-
-        Returns
-        -------
-        loss_values
-            Loss values for each inputs.
-        """
-        return loss_function(y, model(x))
-
-    @staticmethod
-    @tf.function
-    def _jacobian(model: tf.keras.Model, weights: tf.Tensor, loss_function: Callable,
-                  x: tf.Tensor, y: tf.Tensor) -> tf.Tensor:
-        """
-        Computes the model's jacobian for a batch of samples.
-
-        Parameters
-        ----------
-        model
-            Model used for computing influence score.
-        loss_function
-            Reduction-less loss function to calculate influence (e.g. cross-entropy).
-        x
-            Batch of inputs on which to compute the jacobian.
-        y
-            Batch of target used to compute the jacobian.
-
-        Returns
-        -------
-        jacobian
-            Jacobian matrix for the set of inputs.
-        """
-        with tf.GradientTape() as tape:
-            tape.watch(weights)
-            y_pred = loss_function(y, model(x))
-
-        jacobian = tape.jacobian(y_pred, weights)
-        jacobian = tf.reshape(jacobian, (len(jacobian), -1))
-
-        return jacobian
-
-    @staticmethod
-    @tf.function
-    def _gradient(model: tf.keras.Model, weights: tf.Variable, loss_function: Callable,
-                  x: tf.Tensor, y: tf.Tensor) -> tf.Tensor:
-        """
-        Computes the model gradients for a batch of sample.
-
-        Parameters
-        ----------
-        model
-            Model used for computing influence score.
-        loss_function
-            Reduction-less loss function to calculate influence (e.g. cross-entropy).
-        x
-            Batch of inputs on which to compute the gradient.
-        y
-            Batch of target used to compute the gradient.
-
-        Returns
-        -------
-        gradient
-            Gradient vector for the set of inputs.
-        """
-        with tf.GradientTape() as tape:
-            tape.watch(weights)
-            y_pred = loss_function(y, model(x))
-
-        gradients = tape.gradient(y_pred, weights)
-        gradients = tf.reshape(gradients, (len(gradients), -1))
-
-        return gradients
+"""
+Custom wrappers for tensorflow model
+"""
+
+import tensorflow as tf
+from tensorflow.keras.losses import Reduction # pylint: disable=E0611
+
+from .tf_operations import find_layer, assert_batched_dataset
+from ..types import Callable, Optional, Union
+
+
+class InfluenceModel:
+    """
+    Tensorflow model wrapper for Influence functions.
+
+    Parameters
+    ----------
+    model
+        Model used for computing influence score.
+    target_layer
+        Layer to target for influence calculation (e.g. before logits). Can be an int (layer
+        index) or a string (layer_name). It is recommended to use the layer before logits.
+        Defaults to the last layer with weights.
+    loss_function
+        Loss function to calculate influence (e.g. keras CategoricalCrossentropy). Make sure not to
+        apply any reduction (Reduction.NONE), and specify correctly if the output is `from_logits`
+        for example.
+    """
+
+    def __init__(self,
+                 model: tf.keras.Model,
+                 target_layer: Optional[Union[str, int]] = None,
+                 loss_function: Callable = tf.keras.losses.CategoricalCrossentropy(
+                     from_logits=False, reduction=Reduction.NONE)):
+
+        if hasattr(loss_function, 'reduction') and loss_function.reduction is not Reduction.NONE:
+            raise ValueError('The loss function must not have reduction.')
+
+        if target_layer is None:
+            target_layer = self._find_last_weight_layer(model)
+        self.target_layer = target_layer
+
+        self.model = model
+        self.weights_layer = find_layer(model, target_layer)
+        self.weights = self.weights_layer.weights[0]
+        self.loss_function = loss_function
+
+    def __call__(self, x: tf.Tensor) -> tf.Tensor:
+        """
+        Forward of the original model
+
+        Parameters
+        ----------
+        x
+            Inputs on which to make the inference.
+
+        Returns
+        -------
+        y
+            Outputs of the original model.
+        """
+        return self.model(x)
+
+    @property
+    def layers(self):
+        """
+        Access the layers of the original model.
+
+        Returns
+        -------
+        layers
+            The layers of the original model
+        """
+        return self.model.layers
+
+    def batch_loss(self, dataset: tf.data.Dataset) -> tf.Tensor:
+        """
+        Computes the model's loss on the whole batched dataset.
+
+        Parameters
+        ----------
+        dataset
+            Batched dataset on which to compute the loss.
+
+        Returns
+        -------
+        loss_values
+            Loss values for each of the points in the dataset.
+        """
+        assert_batched_dataset(dataset)
+
+        loss_values = tf.concat([
+            InfluenceModel._loss(self.model, self.loss_function, batch_x, batch_y)
+            for batch_x, batch_y in dataset
+        ], axis=0)
+
+        return loss_values
+
+    def batch_jacobian(self, dataset) -> tf.Tensor:
+        """
+        Computes the jacobian of the loss wrt the weights of the target_layer on the whole
+        batched dataset.
+
+        Parameters
+        ----------
+        dataset
+            Batched dataset on which to compute the jacobian.
+
+        Returns
+        -------
+        jacobians
+            Matrix of the first-order partial derivative of the loss function wrt the
+            target_layer weights.
+        """
+        assert_batched_dataset(dataset)
+
+        jacobians = tf.concat([
+            InfluenceModel._jacobian(self.model, self.weights, self.loss_function,
+                                     batch_x, batch_y)
+            for batch_x, batch_y in dataset
+        ], axis=0)
+
+        return jacobians
+
+    def batch_gradient(self, dataset) -> tf.Tensor:
+        """
+        Computes the gradient of the loss wrt the weights of the target_layer on the whole
+        batched dataset.
+
+        Parameters
+        ----------
+        dataset
+            Batched dataset on which to compute the gradient.
+
+        Returns
+        -------
+        gradients
+            Gradient values of the loss function wrt the target_layer's weights.
+        """
+        assert_batched_dataset(dataset)
+
+        gradients = tf.concat([
+            InfluenceModel._gradient(self.model, self.weights, self.loss_function,
+                                     batch_x, batch_y)
+            for batch_x, batch_y in dataset
+        ], axis=0)
+
+        return gradients
+
+    @staticmethod
+    def _find_last_weight_layer(model: tf.keras.Model) -> int:
+        """
+        Find and return the id of the last layer before the logits with weights.
+
+        Parameters
+        ----------
+        model
+            Model used for computing influence score.
+
+        Returns
+        -------
+        layer_id
+            Id (e.g -2, -3...)of the layer found.
+        """
+        for layer_id in range(2, len(model.layers)):
+            layer = model.layers[-layer_id]
+            if hasattr(layer, 'weights') and layer.weights:
+                return -layer_id
+        raise ValueError('No layers with weights found for the model.')
+
+    @staticmethod
+    @tf.function
+    def _loss(model: tf.keras.Model, loss_function: Callable,
+              x: tf.Tensor, y: tf.Tensor) -> tf.Tensor:
+        """
+        Computes the model's loss for a batch of samples.
+
+        Parameters
+        ----------
+        model
+            Model used for computing influence score.
+        loss_function
+            Reduction-less loss function to calculate influence (e.g. cross-entropy).
+        x
+            Batch of inputs on which to compute the loss.
+        y
+            Batch of target used to compute the loss.
+
+        Returns
+        -------
+        loss_values
+            Loss values for each inputs.
+        """
+        return loss_function(y, model(x))
+
+    @staticmethod
+    @tf.function
+    def _jacobian(model: tf.keras.Model, weights: tf.Tensor, loss_function: Callable,
+                  x: tf.Tensor, y: tf.Tensor) -> tf.Tensor:
+        """
+        Computes the model's jacobian for a batch of samples.
+
+        Parameters
+        ----------
+        model
+            Model used for computing influence score.
+        loss_function
+            Reduction-less loss function to calculate influence (e.g. cross-entropy).
+        x
+            Batch of inputs on which to compute the jacobian.
+        y
+            Batch of target used to compute the jacobian.
+
+        Returns
+        -------
+        jacobian
+            Jacobian matrix for the set of inputs.
+        """
+        with tf.GradientTape() as tape:
+            tape.watch(weights)
+            y_pred = loss_function(y, model(x))
+
+        jacobian = tape.jacobian(y_pred, weights)
+        jacobian = tf.reshape(jacobian, (len(jacobian), -1))
+
+        return jacobian
+
+    @staticmethod
+    @tf.function
+    def _gradient(model: tf.keras.Model, weights: tf.Variable, loss_function: Callable,
+                  x: tf.Tensor, y: tf.Tensor) -> tf.Tensor:
+        """
+        Computes the model gradients for a batch of sample.
+
+        Parameters
+        ----------
+        model
+            Model used for computing influence score.
+        loss_function
+            Reduction-less loss function to calculate influence (e.g. cross-entropy).
+        x
+            Batch of inputs on which to compute the gradient.
+        y
+            Batch of target used to compute the gradient.
+
+        Returns
+        -------
+        gradient
+            Gradient vector for the set of inputs.
+        """
+        with tf.GradientTape() as tape:
+            tape.watch(weights)
+            y_pred = loss_function(y, model(x))
+
+        gradients = tape.gradient(y_pred, weights)
+        gradients = tf.reshape(gradients, (len(gradients), -1))
+
+        return gradients